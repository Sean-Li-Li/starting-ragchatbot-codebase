[project]
name = "starting-codebase"
version = "0.1.0"
description = "Add your description here"
readme = "README.md"
requires-python = ">=3.9,<3.13"
dependencies = [
  "chromadb==1.0.15",
  "anthropic==0.58.2",
  "sentence-transformers==5.0.0",
  "torch>=2.0.0,<2.3.0",
  "fastapi==0.116.1",
  "uvicorn==0.35.0",
  "python-multipart==0.0.20",
  "python-dotenv==1.1.1",
  "numpy<2",
  "pytest==7.4.3",
  "pytest-asyncio==0.21.1",
<<<<<<< HEAD
  "black>=25.1.0",
  "isort>=6.0.1",
  "flake8>=7.3.0",
]

[tool.black]
line-length = 88
target-version = ['py39']
include = '\.pyi?$'
extend-exclude = '''
/(
  # directories
  \.eggs
  | \.git
  | \.hg
  | \.mypy_cache
  | \.tox
  | \.venv
  | build
  | dist
)/
'''

[tool.isort]
profile = "black"
multi_line_output = 3
line_length = 88
include_trailing_comma = true
force_grid_wrap = 0
use_parentheses = true
ensure_newline_before_comments = true
=======
  "httpx>=0.27.0",
]

[tool.pytest.ini_options]
testpaths = ["backend/tests"]
python_files = "test_*.py"
python_classes = "Test*"
python_functions = "test_*"
addopts = "-v --tb=short --strict-markers"
markers = [
  "unit: Unit tests for individual components",
  "integration: Integration tests across components", 
  "api: API endpoint tests",
  "slow: Tests that take longer to run"
]
asyncio_mode = "auto"
>>>>>>> 33c06745
<|MERGE_RESOLUTION|>--- conflicted
+++ resolved
@@ -16,10 +16,10 @@
   "numpy<2",
   "pytest==7.4.3",
   "pytest-asyncio==0.21.1",
-<<<<<<< HEAD
   "black>=25.1.0",
   "isort>=6.0.1",
   "flake8>=7.3.0",
+  "httpx>=0.27.0",
 ]
 
 [tool.black]
@@ -48,9 +48,6 @@
 force_grid_wrap = 0
 use_parentheses = true
 ensure_newline_before_comments = true
-=======
-  "httpx>=0.27.0",
-]
 
 [tool.pytest.ini_options]
 testpaths = ["backend/tests"]
@@ -64,5 +61,4 @@
   "api: API endpoint tests",
   "slow: Tests that take longer to run"
 ]
-asyncio_mode = "auto"
->>>>>>> 33c06745
+asyncio_mode = "auto"